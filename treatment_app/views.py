from django.contrib.auth.mixins import LoginRequiredMixin, UserPassesTestMixin
from django.shortcuts import render, redirect, get_object_or_404
from django.contrib.auth.decorators import login_required
from django.contrib import messages
from django.views.generic import ListView, DetailView, CreateView, UpdateView, DeleteView
from django.urls import reverse_lazy
from django.db.models import Q
from django.utils import timezone
from datetime import datetime, timedelta, date
from django.utils.translation import gettext_lazy as _

from .models import (
    Treatment, 
    Family, 
    Child, 
    TherapistProfile,
    Document
)
from .forms import TreatmentForm, DocumentForm, FamilyForm, ChildForm, TherapistForm

import logging
logger = logging.getLogger(__name__)

class TreatmentListView(LoginRequiredMixin, ListView):
    """
    List view for treatments with advanced filtering and sorting
    """
    model = Treatment
    template_name = 'treatment_app/treatment_list.html'
    context_object_name = 'treatments'
    paginate_by = 10

    def get_queryset(self):
        user = self.request.user
        
        # Superuser sees all treatments
        if user.is_superuser:
            return Treatment.objects.all()
        
        # Regular therapist sees only their treatments
        return Treatment.objects.filter(
            Q(therapist=user) |  # Treatments created by therapist
            Q(child__therapist__user=user) |  # Treatments for children assigned to therapist
            Q(family__therapist=user)  # Treatments for families assigned to therapist
        ).distinct()

    def get_context_data(self, **kwargs):
        """
        Add additional context for filtering and status management
        """
        context = super().get_context_data(**kwargs)
        context['status_choices'] = Treatment.TreatmentStatus.choices
        context['type_choices'] = Treatment.TreatmentType.choices
        
        # Add past due treatments
        context['past_due_treatments'] = Treatment.objects.filter(
            status=Treatment.TreatmentStatus.SCHEDULED,
            scheduled_date__lt=timezone.now().date()
        )
        
        return context

class TreatmentDetailView(LoginRequiredMixin, DetailView):
    """
    Detailed view for a single treatment
    """
    model = Treatment
    template_name = 'treatment_app/treatment_detail.html'
    
    def get_context_data(self, **kwargs):
        """
        Add related documents to the context
        """
        context = super().get_context_data(**kwargs)
        context['documents'] = Document.objects.filter(
            Q(child=self.object.child) | 
            Q(family=self.object.family)
        )
        return context

class TreatmentCreateView(LoginRequiredMixin, CreateView):
    """
    View for creating a new treatment
    """
    model = Treatment
    form_class = TreatmentForm
    template_name = 'treatment_app/treatment_form.html'

    def get_initial(self):
        """
        Pre-populate form fields based on context
        """
        initial = {}
        family_id = self.kwargs.get('family_id')
        child_id = self.kwargs.get('child_id')

        if family_id:
            initial['family'] = get_object_or_404(Family, pk=family_id)
        if child_id:
            child = get_object_or_404(Child, pk=child_id)
            initial['child'] = child
            initial['family'] = child.family
        
        # Set default therapist to current user
        initial['therapist'] = self.request.user
        
        return initial

    def form_valid(self, form):
        """
        Set the current user as therapist and save
        """
        form.instance.therapist = self.request.user
        return super().form_valid(form)

    def get_success_url(self):
        """
        Redirect to treatment list after successful creation
        """
        return reverse_lazy('treatment_app:treatment-list')

class TreatmentUpdateView(LoginRequiredMixin, UpdateView):
    """
    View for updating an existing treatment
    """
    model = Treatment
    form_class = TreatmentForm
    template_name = 'treatment_app/treatment_form.html'

    def get_context_data(self, **kwargs):
        """
        Add document upload form to context
        """
        context = super().get_context_data(**kwargs)
        context['document_form'] = DocumentForm(initial={
            'treatment': self.object,
            'child': self.object.child,
            'family': self.object.family
        })
        return context

    def form_valid(self, form):
        """
        Additional processing when form is valid
        """
        # Auto-update status if summary is provided
        if form.cleaned_data.get('summary'):
            form.instance.status = Treatment.TreatmentStatus.COMPLETED
        
        return super().form_valid(form)

class TreatmentDeleteView(LoginRequiredMixin, DeleteView):
    """
    View for deleting a treatment
    """
    model = Treatment
    template_name = 'treatment_app/treatment_confirm_delete.html'
    success_url = reverse_lazy('treatment_list')

@login_required
def weekly_calendar_view(request):
    """
    Render a weekly calendar view of treatments
    """
    # Get current week's start and end dates
    today = timezone.now().date()
    start_of_week = today - timedelta(days=today.weekday())
    end_of_week = start_of_week + timedelta(days=6)

    # Get treatments for the current week, Sunday to Thursday
    treatments = Treatment.objects.filter(
        scheduled_date__range=[start_of_week, end_of_week],
        scheduled_date__week_day__in=[1, 2, 3, 4, 5]  # Sunday to Thursday
    ).select_related('family', 'child', 'therapist')

    context = {
        'treatments': treatments,
        'start_of_week': start_of_week,
        'end_of_week': end_of_week,
    }

    return render(request, 'treatment_app/weekly_calendar.html', context)

@login_required
def dashboard(request):
    try:
        # Log user details for debugging
        logger.info(f"Dashboard access attempt by user: {request.user}")
        logger.info(f"User is superuser: {request.user.is_superuser}")
        logger.info(f"User ID: {request.user.id}")
        logger.info(f"Username: {request.user.username}")

        # For admin users
        if request.user.is_superuser:
            treatments = Treatment.objects.all()
            families = Family.objects.all()
            children = Child.objects.all()
            
            context = {
                'total_treatments': treatments.count(),
                'upcoming_treatments': treatments.filter(
                    status='SCHEDULED', 
                    scheduled_date__gte=timezone.now()
                ).count(),
                'total_families': families.count(),
                'new_families_this_month': families.filter(
                    created_at__month=timezone.now().month, 
                    created_at__year=timezone.now().year
                ).count(),
                'total_children': children.count(),
                'active_children': children.count(),  # Remove the is_active filter
                'recent_treatments': treatments.order_by('-scheduled_date')[:5],
                'recent_families': families.order_by('-created_at')[:5]
            }
            
            return render(request, 'treatment_app/dashboard.html', context)
        
        # For regular users
        try:
            # Explicitly get the user object to ensure it's a valid User instance
            user = User.objects.get(pk=request.user.pk)
            
            # Try to get the TherapistProfile
            try:
                therapist_profile = TherapistProfile.objects.get(user=user)
                logger.info(f"Found TherapistProfile for user: {user.username}")
                
                # Treatments query
                treatments = Treatment.objects.filter(
                    Q(therapist=therapist_profile) | 
                    Q(family__therapist=therapist_profile) | 
                    Q(child__family__therapist=therapist_profile)
                ).distinct()
                
                # Families query
                families = Family.objects.filter(therapist=therapist_profile)
                
                # Children query
                children = Child.objects.filter(family__therapist=therapist_profile)
                
                # Context for dashboard
                context = {
                    'total_treatments': treatments.count(),
                    'upcoming_treatments': treatments.filter(
                        status='SCHEDULED', 
                        scheduled_date__gte=timezone.now()
                    ).count(),
                    'total_families': families.count(),
                    'new_families_this_month': families.filter(
                        created_at__month=timezone.now().month, 
                        created_at__year=timezone.now().year
                    ).count(),
                    'total_children': children.count(),
                    'active_children': children.count(),  # Remove the is_active filter
                    'recent_treatments': treatments.order_by('-scheduled_date')[:5],
                    'recent_families': families.order_by('-created_at')[:5]
                }
                
            except TherapistProfile.DoesNotExist:
                logger.warning(f"No TherapistProfile found for user: {user.username}")
                messages.warning(request, 'אנא צור פרופיל מטפל כדי לגשת ללוח הבקרה המלא')
                context = {}
            
        except User.DoesNotExist:
            logger.error("User does not exist in database")
            messages.error(request, 'אירעה שגיאה בזיהוי המשתמש')
            return redirect('login')
        
        return render(request, 'treatment_app/dashboard.html', context)
    
    except Exception as e:
        # Catch-all for any unexpected errors
        logger.error(f"Unexpected error in dashboard view: {str(e)}", exc_info=True)
        messages.error(request, 'אירעה שגיאה לא צפויה. אנא נסה שוב או פנה לתמיכה.')
        return redirect('login')

class FamilyListView(LoginRequiredMixin, ListView):
    model = Family
    template_name = 'treatment_app/family_list.html'
    context_object_name = 'families'
    paginate_by = 10

    def get_queryset(self):
        queryset = super().get_queryset()
        
        # If not a superuser, filter families by therapist
        user = self.request.user
        if not user.is_superuser:
            try:
                therapist_profile = TherapistProfile.objects.get(user=user)
                queryset = queryset.filter(
                    Q(therapist=therapist_profile) | 
                    Q(children__therapist=therapist_profile)
                ).distinct()
            except TherapistProfile.DoesNotExist:
                # If no therapist profile, return no families
                queryset = queryset.none()
        
        # Search functionality
        search_query = self.request.GET.get('q', '').strip()
        if search_query:
            queryset = queryset.filter(
                Q(name__icontains=search_query) |  # Family name
                Q(phone__icontains=search_query) |  # Phone number
                Q(address__icontains=search_query) |  # Address
                Q(therapist__user__first_name__icontains=search_query) |  # Therapist first name
                Q(therapist__user__last_name__icontains=search_query) |  # Therapist last name
                Q(children__name__icontains=search_query)  # Child name
            ).distinct()
        
        return queryset.order_by('name')

    def get_context_data(self, **kwargs):
        context = super().get_context_data(**kwargs)
        # Add a flag to indicate if user can create families
        context['can_create_family'] = self.request.user.is_superuser
        
        # Add search query to context for preserving search input
        context['search_query'] = self.request.GET.get('q', '')
        
        return context

class FamilyDetailView(LoginRequiredMixin, DetailView):
    model = Family
    template_name = 'treatment_app/family_detail.html'

    def test_func(self):
        user = self.request.user
        
        # Superusers can see all families
        if user.is_superuser:
            return True
        
        # Get or create therapist profile
        therapist_profile, created = TherapistProfile.objects.get_or_create(
            user=user, 
            defaults={'is_active': True}
        )
        
        family = self.get_object()
        
        # Check if therapist is assigned to the family or has children in the family
        return (
            family.therapist == user or
            family.children.filter(therapist=therapist_profile).exists()
        )

    def get_context_data(self, **kwargs):
        context = super().get_context_data(**kwargs)
        family = self.object
        user = self.request.user
        
        # Get therapist profile
        therapist_profile, created = TherapistProfile.objects.get_or_create(
            user=user, 
            defaults={'is_active': True}
        )
        
        # Check if user can edit
        context['can_edit'] = (
            user.is_superuser or 
            family.therapist == user
        )
        
        # Get treatments for this family
        context['treatments'] = Treatment.objects.filter(
            Q(family=family) | 
            Q(child__family=family)
        ).order_by('-scheduled_date')
        
        return context

class FamilyCreateView(LoginRequiredMixin, UserPassesTestMixin, CreateView):
    model = Family
    form_class = FamilyForm
    template_name = 'treatment_app/family_form.html'
    success_url = reverse_lazy('treatment_app:family-list')

    def test_func(self):
        # Only superusers can create families
        return self.request.user.is_superuser

    def get_form_kwargs(self):
        kwargs = super().get_form_kwargs()
        kwargs['user'] = self.request.user
        return kwargs

    def form_valid(self, form):
        # Ensure only superusers can create families
        if not self.request.user.is_superuser:
            messages.error(self.request, 'אין לך הרשאה ליצירת משפחה חדשה')
            return redirect('treatment_app:family-list')
        
        form.instance.created_by = self.request.user
        messages.success(self.request, 'המשפחה נוצרה בהצלחה')
        return super().form_valid(form)

class FamilyUpdateView(LoginRequiredMixin, UserPassesTestMixin, UpdateView):
    model = Family
    form_class = FamilyForm
    template_name = 'treatment_app/family_form.html'

    def test_func(self):
        # Only superusers can update families
        return self.request.user.is_superuser

    def get_queryset(self):
        # Ensure only superusers can access the queryset
        if self.request.user.is_superuser:
            return Family.objects.all()
        return Family.objects.none()

    def get_form_kwargs(self):
        kwargs = super().get_form_kwargs()
        kwargs['user'] = self.request.user
        return kwargs

    def form_valid(self, form):
        messages.success(self.request, 'פרטי המשפחה עודכנו בהצלחה')
        return super().form_valid(form)

    def get_success_url(self):
        return reverse_lazy('treatment_app:family-detail', kwargs={'pk': self.object.pk})

class FamilyDeleteView(LoginRequiredMixin, UserPassesTestMixin, DeleteView):
    model = Family
    template_name = 'treatment_app/family_confirm_delete.html'
    success_url = reverse_lazy('treatment_app:family-list')

    def test_func(self):
        # Only superusers can delete families
        return self.request.user.is_superuser

    def get_queryset(self):
        # Ensure only superusers can access the queryset
        if self.request.user.is_superuser:
            return Family.objects.all()
        return Family.objects.none()

    def delete(self, request, *args, **kwargs):
        messages.success(request, 'המשפחה נמחקה בהצלחה')
        return super().delete(request, *args, **kwargs)

class ChildListView(LoginRequiredMixin, ListView):
    """
    List view for children with filtering and sorting
    """
    model = Child
    template_name = 'treatment_app/child_list.html'
    context_object_name = 'children'
    ordering = ['family', 'name']

    def get_context_data(self, **kwargs):
        context = super().get_context_data(**kwargs)
        
        # Add age calculation to context
        for child in context['children']:
            child.age_text = self.calculate_age(child.birth_date)
        
        return context

    @staticmethod
    def calculate_age(birth_date):
        """
        Calculate age in Hebrew with grammatically correct display
        """
        if not birth_date:
            return 'לא ידוע'

        today = date.today()
        years = today.year - birth_date.year
        months = today.month - birth_date.month

        # Adjust if birthday hasn't occurred this year
        if today.day < birth_date.day:
            months -= 1

        if months < 0:
            years -= 1
            months += 12

        # Hebrew grammar for age display
<<<<<<< HEAD
        if years == 0:
            if months == 1:
                return '1 חודש'
            else:
                return f'{months} חודשים'
        elif years == 1:
            if months == 0:
                return 'שנה'
            elif months == 1:
                return 'שנה, 1 חודש'
            else:
                return f'שנה, {months} חודשים'
        else:
            if months == 0:
                return f'{years} שנים'
            elif months == 1:
                return f'{years} שנים, 1 חודש'
            else:
                return f'{years} שנים, {months} חודשים'
=======
        def age_display(years, months):
            # הצגת גיל אם מדובר בשנה אחת
            if years == 0:
                return f'{months} {"חודש" if months == 1 else "חודשים"}'
            
            # הצגת גיל אם מדובר בשנה אחת ויתכן גם חודשים
            elif years == 1:
                month_text = f", {months} {'חודש' if months == 1 else 'חודשים'}" if months > 0 else ""
                return f'שנה{month_text}'
            
            # הצגת גיל אם מדובר ביותר משנתיים ויתכן גם חודשים
            else:
                month_text = f", {months} {'חודש' if months == 1 else 'חודשים'}" if months > 0 else ""
                return f'{years} שנים{month_text}'

>>>>>>> 062d068c

    def get_queryset(self):
        """
        Filter queryset based on user permissions
        """
        user = self.request.user
        
        # Superuser sees all children
        if user.is_superuser:
            return Child.objects.all().select_related('family', 'therapist__user')
        
        # Regular therapist sees only their children or unassigned children
        return Child.objects.filter(
            Q(therapist__user=user) |  # Children assigned to therapist
            Q(therapist__isnull=True)  # Unassigned children
        ).select_related('family', 'therapist__user')

class ChildDetailView(LoginRequiredMixin, DetailView):
    model = Child
    template_name = 'treatment_app/child_detail.html'
    context_object_name = 'child'

    def get_context_data(self, **kwargs):
        context = super().get_context_data(**kwargs)
        
        # Determine the therapist to display
        child = self.object
        
        # Priority 1: Child's direct therapist
        if child.therapist:
            context['therapist'] = child.therapist
        # Priority 2: Family's therapist
        elif child.family and child.family.therapist:
            context['therapist'] = child.family.therapist
        # Priority 3: No therapist assigned
        else:
            context['therapist'] = None
        
        # Restrict view based on user permissions
        user = self.request.user
        if not user.is_superuser:
            # Check if the current user is a therapist
            try:
                current_therapist = TherapistProfile.objects.get(user=user)
                
                # Check if the therapist can view this child
                is_authorized = False
                if child.therapist and child.therapist == current_therapist:
                    is_authorized = True
                elif child.family and child.family.therapist == current_therapist:
                    is_authorized = True
                
                if not is_authorized:
                    raise PermissionDenied("אין לך הרשאה לצפות בפרטי ילד זה")
            
            except TherapistProfile.DoesNotExist:
                # If the user is not a therapist and not a superuser, deny access
                raise PermissionDenied("אין לך הרשאה לצפות בפרטי ילד זה")
        
        context['treatments'] = self.object.treatments.all()
        context['documents'] = self.object.documents.all()
        return context

class ChildCreateView(LoginRequiredMixin, CreateView):
    model = Child
    form_class = ChildForm
    template_name = 'treatment_app/child_form.html'

    def get_form_kwargs(self):
        kwargs = super().get_form_kwargs()
        kwargs['user'] = self.request.user
        
        # If a family is passed in the URL, pre-populate the family field
        if 'family' in self.kwargs:
            family = get_object_or_404(Family, pk=self.kwargs['family'])
            kwargs['family'] = family
        
        return kwargs

    def form_valid(self, form):
        # If a family is specified in the URL, use that family
        if 'family' in self.kwargs:
            family = get_object_or_404(Family, pk=self.kwargs['family'])
            form.instance.family = family
        
        # If no therapist is set, try to set the current user's therapist profile
        if not form.instance.therapist and not self.request.user.is_superuser:
            try:
                therapist_profile = TherapistProfile.objects.get(user=self.request.user)
                form.instance.therapist = therapist_profile
            except TherapistProfile.DoesNotExist:
                pass
        
        # Validate user permissions
        user = self.request.user
        if not user.is_superuser:
            try:
                therapist = TherapistProfile.objects.get(user=user)
                if form.instance.family and form.instance.family.therapist and form.instance.family.therapist != therapist:
                    raise PermissionDenied("אין לך הרשאה להוסיף ילד למשפחה זו")
            except TherapistProfile.DoesNotExist:
                raise PermissionDenied("אין לך הרשאה להוסיף ילד")
        
        messages.success(self.request, 'הילד נוסף בהצלחה')
        return super().form_valid(form)

    def get_success_url(self):
        # If a family was specified, return to that family's detail page
        if 'family' in self.kwargs:
            return reverse_lazy('treatment_app:family-detail', kwargs={'pk': self.kwargs['family']})
        
        # Otherwise, go to the child list
        return reverse_lazy('treatment_app:child-list')

class ChildUpdateView(LoginRequiredMixin, UpdateView):
    model = Child
    form_class = ChildForm
    template_name = 'treatment_app/child_form.html'

    def get_form_kwargs(self):
        kwargs = super().get_form_kwargs()
        # Pass current user for therapist restrictions
        kwargs['user'] = self.request.user
        return kwargs

    def get_context_data(self, **kwargs):
        context = super().get_context_data(**kwargs)
        # Add family to context for back button
        context['family'] = self.object.family
        return context

    def get_success_url(self):
        return reverse_lazy('treatment_app:child-detail', kwargs={'pk': self.object.pk})

    def form_valid(self, form):
        # If no therapist is set, try to set the current user's therapist profile
        if not form.instance.therapist and not self.request.user.is_superuser:
            try:
                therapist_profile = TherapistProfile.objects.get(user=self.request.user)
                form.instance.therapist = therapist_profile
            except TherapistProfile.DoesNotExist:
                pass
        
        messages.success(self.request, 'פרטי הילד עודכנו בהצלחה')
        return super().form_valid(form)

class ChildDeleteView(LoginRequiredMixin, DeleteView):
    model = Child
    template_name = 'treatment_app/child_confirm_delete.html'

    def get_success_url(self):
        return reverse_lazy('treatment_app:family-detail', kwargs={'pk': self.object.family.pk})

    def delete(self, request, *args, **kwargs):
        messages.success(request, 'הילד נמחק בהצלחה')
        return super().delete(request, *args, **kwargs)

class DocumentListView(LoginRequiredMixin, ListView):
    model = Document
    template_name = 'treatment_app/document_list.html'
    context_object_name = 'documents'
    ordering = ['-created_at']

class DocumentDetailView(LoginRequiredMixin, DetailView):
    model = Document
    template_name = 'treatment_app/document_detail.html'
    context_object_name = 'document'

class DocumentCreateView(LoginRequiredMixin, CreateView):
    model = Document
    form_class = DocumentForm
    template_name = 'treatment_app/document_form.html'

    def get_context_data(self, **kwargs):
        context = super().get_context_data(**kwargs)
        if 'family' in self.kwargs:
            context['family'] = get_object_or_404(Family, pk=self.kwargs['family'])
        elif 'child' in self.kwargs:
            child = get_object_or_404(Child, pk=self.kwargs['child'])
            context['child'] = child
            context['family'] = child.family
        return context

    def get_form_kwargs(self):
        kwargs = super().get_form_kwargs()
        if 'family' in self.kwargs:
            kwargs['family'] = get_object_or_404(Family, pk=self.kwargs['family'])
        elif 'child' in self.kwargs:
            kwargs['child'] = get_object_or_404(Child, pk=self.kwargs['child'])
        kwargs['user'] = self.request.user
        return kwargs

    def get_success_url(self):
        if self.object.child:
            return reverse_lazy('treatment_app:child-detail', kwargs={'pk': self.object.child.pk})
        return reverse_lazy('treatment_app:family-detail', kwargs={'pk': self.object.family.pk})

    def form_valid(self, form):
        messages.success(self.request, 'המסמך נוסף בהצלחה')
        return super().form_valid(form)

class DocumentUpdateView(LoginRequiredMixin, UpdateView):
    model = Document
    form_class = DocumentForm
    template_name = 'treatment_app/document_form.html'

    def get_success_url(self):
        return reverse_lazy('treatment_app:family-detail', kwargs={'pk': self.object.family.pk})

    def form_valid(self, form):
        messages.success(self.request, 'פרטי המסמך עודכנו בהצלחה')
        return super().form_valid(form)

class DocumentDeleteView(LoginRequiredMixin, DeleteView):
    model = Document
    template_name = 'treatment_app/document_confirm_delete.html'

    def get_success_url(self):
        return reverse_lazy('treatment_app:family-detail', kwargs={'pk': self.object.family.pk})

    def delete(self, request, *args, **kwargs):
        messages.success(request, 'המסמך נמחק בהצלחה')
        return super().delete(request, *args, **kwargs)

class TherapistListView(LoginRequiredMixin, UserPassesTestMixin, ListView):
    model = TherapistProfile
    template_name = 'treatment_app/therapist_list.html'
    context_object_name = 'therapists'

    def test_func(self):
        return self.request.user.is_superuser

class TherapistCreateView(LoginRequiredMixin, UserPassesTestMixin, CreateView):
    model = TherapistProfile
    form_class = TherapistForm
    template_name = 'treatment_app/therapist_form.html'
    success_url = reverse_lazy('treatment_app:therapist-list')

    def test_func(self):
        return self.request.user.is_superuser

    def get_context_data(self, **kwargs):
        context = super().get_context_data(**kwargs)
        context['title'] = _('הוספת מטפל חדש')
        return context

class TherapistUpdateView(LoginRequiredMixin, UserPassesTestMixin, UpdateView):
    model = TherapistProfile
    form_class = TherapistForm
    template_name = 'treatment_app/therapist_form.html'
    success_url = reverse_lazy('treatment_app:therapist-list')

    def test_func(self):
        return self.request.user.is_superuser

    def get_context_data(self, **kwargs):
        context = super().get_context_data(**kwargs)
        context['title'] = _(f'עריכת מטפל - {self.object}')
        return context

class TherapistDeleteView(LoginRequiredMixin, UserPassesTestMixin, DeleteView):
    model = TherapistProfile
    template_name = 'treatment_app/therapist_confirm_delete.html'
    success_url = reverse_lazy('treatment_app:therapist-list')

    def test_func(self):
        return self.request.user.is_superuser

from django.http import JsonResponse
from django.contrib.auth.decorators import login_required
from django.urls import reverse

@login_required
def treatment_calendar_data(request):
    """
    Provide treatment data for FullCalendar with optional filtering
    """
    start_date = request.GET.get('start')
    end_date = request.GET.get('end')
    treatment_type = request.GET.get('type')
    treatment_status = request.GET.get('status')

    # Base queryset with date range filter
    treatments = Treatment.objects.filter(
        scheduled_date__range=[start_date, end_date]
    ).select_related('family', 'child', 'therapist')

    # Apply type filter if provided
    if treatment_type:
        treatments = treatments.filter(type=treatment_type)

    # Apply status filter if provided
    if treatment_status:
        treatments = treatments.filter(status=treatment_status)

    # Prepare event data
    events = []
    for treatment in treatments:
        # Determine client name and color
        if treatment.child:
            client_name = treatment.child.name
            color = '#007bff'  # Bootstrap primary blue
        elif treatment.family:
            client_name = treatment.family.name
            color = '#28a745'  # Bootstrap success green
        else:
            client_name = 'לקוח לא מזוהה'
            color = '#6c757d'  # Bootstrap secondary gray

        # Determine status color
        if treatment.is_past_due():
            color = '#dc3545'  # Bootstrap danger red

        # Create event
        event = {
            'id': treatment.id,
            'title': f"{client_name} - {treatment.get_type_display()}",
            'start': treatment.scheduled_date.strftime('%Y-%m-%d') + f'T{treatment.start_time}',
            'end': treatment.scheduled_date.strftime('%Y-%m-%d') + f'T{treatment.end_time}',
            'color': color,
            'url': reverse('treatment_detail', kwargs={'pk': treatment.pk})
        }
        events.append(event)

    return JsonResponse(events, safe=False)

def calendar_view(request):
    """
    Render the calendar view with context for filtering
    """
    context = {
        'status_choices': Treatment.TreatmentStatus.choices,
        'type_choices': Treatment.TreatmentType.choices,
    }
    return render(request, 'treatment_app/calendar.html', context)

def login_view(request):
    if request.method == 'POST':
        username = request.POST.get('username')
        password = request.POST.get('password')
        
        try:
            # Log login attempt
            logger.info(f"Login attempt for username: {username}")
            
            # Validate input
            if not username or not password:
                messages.error(request, 'אנא הזן שם משתמש וסיסמה')
                return render(request, 'treatment_app/login.html')
            
            # Attempt to find the user
            try:
                user = User.objects.get(username=username)
                logger.info(f"User found: {username}")
            except User.DoesNotExist:
                logger.warning(f"Login attempt for non-existent user: {username}")
                messages.error(request, 'שם משתמש או סיסמה שגויים')
                return render(request, 'treatment_app/login.html')
            
            # Check user is active
            if not user.is_active:
                logger.warning(f"Login attempt for inactive user: {username}")
                messages.error(request, 'החשבון שלך אינו פעיל. אנא צור קשר עם מנהל המערכת.')
                return render(request, 'treatment_app/login.html')
            
            # Authenticate user
            auth_user = authenticate(request, username=username, password=password)
            
            if auth_user is not None:
                # Successful login
                login(request, auth_user)
                logger.info(f"Successful login for user: {username}")
                
                # Redirect based on user type
                if auth_user.is_superuser:
                    return redirect('admin:index')
                
                # Check if therapist profile exists
                try:
                    TherapistProfile.objects.get(user=auth_user)
                    return redirect('treatment_app:dashboard')
                except TherapistProfile.DoesNotExist:
                    # Redirect to create therapist profile
                    messages.info(request, 'אנא השלם את פרופיל המטפל שלך')
                    return redirect('treatment_app:therapist-create')
            
            else:
                # Authentication failed
                logger.warning(f"Failed login attempt for user: {username}")
                messages.error(request, 'שם משתמש או סיסמה שגויים')
                return render(request, 'treatment_app/login.html')
        
        except Exception as e:
            # Comprehensive error logging
            logger.error(f"Unexpected error during login: {str(e)}", exc_info=True)
            messages.error(request, f'אירעה שגיאה לא צפויה: {str(e)}. אנא נסה שוב או פנה לתמיכה.')
            return redirect('login')

    # GET request
    return render(request, 'treatment_app/login.html')<|MERGE_RESOLUTION|>--- conflicted
+++ resolved
@@ -480,27 +480,6 @@
             months += 12
 
         # Hebrew grammar for age display
-<<<<<<< HEAD
-        if years == 0:
-            if months == 1:
-                return '1 חודש'
-            else:
-                return f'{months} חודשים'
-        elif years == 1:
-            if months == 0:
-                return 'שנה'
-            elif months == 1:
-                return 'שנה, 1 חודש'
-            else:
-                return f'שנה, {months} חודשים'
-        else:
-            if months == 0:
-                return f'{years} שנים'
-            elif months == 1:
-                return f'{years} שנים, 1 חודש'
-            else:
-                return f'{years} שנים, {months} חודשים'
-=======
         def age_display(years, months):
             # הצגת גיל אם מדובר בשנה אחת
             if years == 0:
@@ -516,7 +495,7 @@
                 month_text = f", {months} {'חודש' if months == 1 else 'חודשים'}" if months > 0 else ""
                 return f'{years} שנים{month_text}'
 
->>>>>>> 062d068c
+        return age_display(years, months)
 
     def get_queryset(self):
         """
